--- conflicted
+++ resolved
@@ -444,12 +444,8 @@
                append=None, 
                previous_parfile=None, 
                fitter_noise=None,
-<<<<<<< HEAD
                cuts_dict=None,
                no_corner=False):
-=======
-               cuts_dict=None):
->>>>>>> b174d837
     """Take output from timing notebook functions and write things out nicely in a summary pdf.
 
     Input
@@ -998,17 +994,10 @@
             fsum.write(r"\end{verbatim}" + "\n")
             fsum.write(r"}" + "\n")
             fsum.write("\n")
-<<<<<<< HEAD
-       
-    # Check excision percentage
-    fsum.write(r'\subsection*{Percentage of excised TOAs}' + '\n')
-    cut_th = 100.0 * (1 - (cuts_dict['good'] / sum(cuts_dict.values())))
-=======
             
     # Check excision percentage
     fsum.write(r'\subsection*{Percentage of excised TOAs}' + '\n')
     cut_th = 100.0 * (1 - (cuts_dict['good'] / sum(cuts_dict.values())))    
->>>>>>> b174d837
     dict_print = ', '.join("{}: {}".format(k, v) for k, v in cuts_dict.items())
     fsum.write(f"Cut breakdown: {dict_print}\\\\\n")
     if cut_th > 50.0:
@@ -1022,12 +1011,7 @@
         fsum.write('Total number of manually excised TOAs (badtoa): %i (see attached manual cut plot)\\\\\n' % (cuts_dict['badtoa']))
     if 'badfile' not in cuts_dict and 'badtoa' not in cuts_dict:
         fsum.write('No TOAs have been manually excised, so no manual cut plot will be appended to the PDF.\\\\\n')
-<<<<<<< HEAD
-
-
-=======
      
->>>>>>> b174d837
     # Write out software versions used
     fsum.write(r'\subsection*{Software versions used in timing\_analysis:}' + '\n')
     fsum.write('PINT: %s\\\\\n' % verb(pint.__version__))
@@ -1111,26 +1095,6 @@
     if NB:
         freq_plot_list = sorted(glob.glob("*%s*excision_nb.png" % (model.PSR.value)))
     else:
-<<<<<<< HEAD
-=======
-        log.info(f"Could not find noise corner plot {noise_plot}")
-        fsum.write(f"Noise corner plot {verb(noise_plot)} not found.\\\\\n")
-    # excision donut plot
-    if NB:
-        excise_plot_list = sorted(glob.glob("*%s.nb_donut.png" % (model.PSR.value)))
-    else:
-        excise_plot_list = sorted(glob.glob("*%s.wb_donut.png" % (model.PSR.value)))
-    if not excise_plot_list:
-        raise IOError("Unable to find any donut plots to include in summary PDF!")
-    for ex_plt in excise_plot_list:
-        fsum.write(r'\begin{figure}[p]' + '\n')
-        fsum.write(r'\centerline{\includegraphics[width=0.5\linewidth]{' + ex_plt + '}}\n')
-        fsum.write(r'\end{figure}' + '\n')
-    # freq spread vs. MJD plot
-    if NB:
-        freq_plot_list = sorted(glob.glob("*%s*excision_nb.png" % (model.PSR.value)))
-    else:
->>>>>>> b174d837
         freq_plot_list = sorted(glob.glob("*%s*excision_wb.png" % (model.PSR.value)))
     if not freq_plot_list:
         raise IOError("Unable to find any freq vs. MJD plots to include in summary PDF!")
@@ -1150,11 +1114,7 @@
             fsum.write(r'\begin{figure}[p]' + '\n')
             fsum.write(r'\centerline{\includegraphics[width=\linewidth]{' + hl_plt + '}}\n')
             fsum.write(r'\end{figure}' + '\n')
-<<<<<<< HEAD
-
-
-=======
->>>>>>> b174d837
+
     if append is None:
 
         fsum.write(r'\end{document}' + '\n')
