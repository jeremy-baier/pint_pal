--- conflicted
+++ resolved
@@ -744,15 +744,6 @@
         """
         index = self.badtoa_index(badtoa,toas)
         toa = toas.orig_table[index]
-<<<<<<< HEAD
-        good_fluxes = np.array([float(t['flags']['flux']) for t in toas.table]) # note: good toas only here
-        med_flux = np.median(good_fluxes)
-        # Might want a dictionary with useful values?
-
-        # Some checks
-        extreme_flux = (float(toa['flags']['flux']) < np.percentile(good_fluxes,5.)) or (float(toa['flags']['flux']) > np.percentile(good_fluxes,95.))
-        close_to_snrcut = (float(toa['flags']['snr']) - self.get_snr_cut()) < 1.0
-=======
         fe = toa['flags']['fe']
         good_fluxes = np.array([float(t['flags']['flux']) for t in toas.table]) # note: good toas only here
         fe_flags = np.array([t['flags']['fe'] for t in toas.table])
@@ -769,7 +760,6 @@
         extreme_flux = (float(toa['flags']['flux']) < flo) or (float(toa['flags']['flux']) > fhi)
         close_to_snrcut = (float(toa['flags']['snr']) - self.get_snr_cut()) < 1.0
         large_uncertainty = (toa['error'] > 50.0)  # microseconds
->>>>>>> 92ee5ea1
 
         # Should handle flux by frequency somehow in the check above and add something like:
         # Median flux value at XXX MHz is YYY based on ZZZ measurements (and possibly add percentiles)
